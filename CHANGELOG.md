--- conflicted
+++ resolved
@@ -1,13 +1,10 @@
-<<<<<<< HEAD
-=======
-# rc: minor bump
+# pwkit 1.2.0 (2023-06-18)
 
 - Remove the dependency on `six`
 - Remove the long-unused `pwkit.ndshow_gtk2` module
 - A further attempt to fix the ReadTheDocs build.
 
 
->>>>>>> 07c555c0
 # pwkit 1.1.1 (2023-06-18)
 
 No code changes.
